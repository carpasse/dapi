{
  "name": "@carpasse/dapi",
<<<<<<< HEAD
  "version": "1.1.0-beta.3",
=======
  "version": "1.1.0",
>>>>>>> f23ec8e5
  "description": "Simple library to create complex systems out of pure functions",
  "main": "./dist/cjs/index.js",
  "module": "./dist/cjs/index.mjs",
  "type": "commonjs",
  "types": "./dist/cjs/index.d.ts",
  "exports": {
    ".": {
      "import": {
        "types": "./dist/esm/index.d.ts",
        "default": "./dist/esm/index.js"
      },
      "require": {
        "types": "./dist/cjs/index.d.ts",
        "default": "./dist/cjs/index.js"
      }
    }
  },
  "keywords": [
    "pure functions",
    "dependency injection",
    "dapi"
  ],
  "repository": {
    "type": "git",
    "url": "git+https://github.com/carpasse/dapi.git"
  },
  "files": [
    "dist",
    "src",
    "LICENSE",
    "README.md"
  ],
  "scripts": {
    "test": "node --import tsx --no-warnings --test src/**/*.test.ts",
    "test:watch": "node --import tsx --no-warnings --test --watch ./src/**/*.test.ts",
    "test:coverage": "node --import tsx --no-warnings --test --experimental-test-coverage ./src/**/*.test.ts",
    "build": "npm-run-all clean build:*",
    "clean": "rimraf dist",
    "build:cjs": "tsc -p ./tsconfig.cjs.json && cat >dist/cjs/package.json <<!EOF\n{\n    \"type\": \"commonjs\"\n}\n!EOF",
    "build:esm": "tsc --project tsconfig.esm.json && cat >dist/esm/package.json <<!EOF\n{\n    \"type\": \"module\"\n}\n!EOF",
    "lint": "eslint './**/*.{js,jsx,ts,tsx}' && npm run typecheck",
    "lint:fix": "eslint './**/*.{js,jsx,ts,tsx}' --fix",
    "lint:ci": "eslint './**/*.{js,jsx,ts,tsx}' --fix",
    "typecheck": "tsc --noEmit",
    "husky:setup": "npx husky add .husky/pre-commit \"npm run pre-commit\" && npx husky add .husky/pre-push \"npm run pre-push\" && npx husky add .husky/commit-msg \"npm run commitlint\"",
    "husky": "npx husky install && npm run husky:setup",
    "prepare": "shx test -d .husky || npm run husky",
    "pre-commit": "pretty-quick --staged && npm run lint",
    "license-check": "npx @onebeyond/license-checker check \"(MIT OR GPL-1.0+) AND 0BSD\"",
    "pre-push": "npm run test",
    "commitlint": "commitlint --edit"
  },
  "author": "Carlos Serrano",
  "license": "MIT",
  "publishConfig": {
    "access": "public"
  },
  "engines": {
    "node": ">=16.x"
  },
  "config": {
    "commitizen": {
      "path": "./node_modules/cz-conventional-changelog"
    }
  },
  "devDependencies": {
    "@commitlint/cli": "^18.4.3",
    "@commitlint/config-conventional": "^18.4.3",
    "@onebeyond/license-checker": "^2.0.1",
    "@semantic-release/commit-analyzer": "^11.1.0",
    "@semantic-release/git": "^10.0.1",
    "@semantic-release/github": "^9.2.6",
    "@semantic-release/npm": "^11.0.2",
    "@semantic-release/release-notes-generator": "^12.1.0",
    "commitizen": "^4.3.0",
    "cross-env": "^7.0.3",
    "cz-conventional-changelog": "^3.3.0",
    "eslint": "^8.55.0",
    "eslint-config-ts-mailonline": "^3.0.0",
    "husky": "^8.0.3",
    "npm-run-all": "^4.1.5",
    "prettier": "^2.8.8",
    "pretty-quick": "^3.1.3",
    "rimraf": "^5.0.5",
    "semantic-release": "^23.0.0",
    "shx": "^0.3.4",
    "ts-node": "^10.9.1",
    "tsx": "^4.6.2",
    "typescript": "^5.3.2"
  }
}<|MERGE_RESOLUTION|>--- conflicted
+++ resolved
@@ -1,10 +1,6 @@
 {
   "name": "@carpasse/dapi",
-<<<<<<< HEAD
-  "version": "1.1.0-beta.3",
-=======
   "version": "1.1.0",
->>>>>>> f23ec8e5
   "description": "Simple library to create complex systems out of pure functions",
   "main": "./dist/cjs/index.js",
   "module": "./dist/cjs/index.mjs",
